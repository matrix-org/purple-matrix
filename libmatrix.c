/**
 * libmatrix.c
 *
 * This file exists to define the top-level PurplePluginInfo and
 * PurplePluginProtocolInfo structures which are used to integrate with
 * libpurple, and the callbacks which they refer to.
 *
 *
 *
 * This program is free software; you can redistribute it and/or modify
 * it under the terms of the GNU General Public License as published by
 * the Free Software Foundation; either version 2 of the License, or
 * (at your option) any later version.
 *
 * This program is distributed in the hope that it will be useful,
 * but WITHOUT ANY WARRANTY; without even the implied warranty of
 * MERCHANTABILITY or FITNESS FOR A PARTICULAR PURPOSE.  See the
 * GNU General Public License for more details.
 *
 * You should have received a copy of the GNU General Public License
 * along with this program; if not, write to the Free Software
 * Foundation, Inc., 51 Franklin Street, Fifth Floor, Boston, MA 02111-1301 USA
 */

#include "libmatrix.h"

#include <glib.h>

#include "account.h"
#include "accountopt.h"
#include "blist.h"
#include "connection.h"
#include "debug.h"
#include "prpl.h"
#include "version.h"

#include "matrix-connection.h"
#include "matrix-room.h"
#include "matrix-api.h"

/**
 * Called to get the icon name for the given buddy and account.
 *
 * If buddy is NULL and the account is non-NULL, it will return the
 * name to use for the account's icon. If both are NULL, it will
 * return the name to use for the protocol's icon.
 *
 * For now, everything just uses the 'matrix' icon.
 */
static const char *matrixprpl_list_icon(PurpleAccount *acct, PurpleBuddy *buddy)
{
    return "matrix";
}


/**
 * Called to get a list of the PurpleStatusType which are valid for this account
 *
 * (currently, we don't really implement any, but we have to return something
 * here)
 */
static GList *matrixprpl_status_types(PurpleAccount *acct)
{
    GList *types = NULL;
    PurpleStatusType *type;

    type = purple_status_type_new(PURPLE_STATUS_OFFLINE, "Offline", NULL,
            TRUE);
    types = g_list_prepend(types, type);

    type = purple_status_type_new(PURPLE_STATUS_AVAILABLE, "Online", NULL,
            TRUE);
    types = g_list_prepend(types, type);

    return types;
}

/**
 * handle sending typing notifications in a chat
 */
static guint matrixprpl_conv_send_typing(PurpleConversation *conv, 
        PurpleTypingState state, gpointer ignored)
{
    PurpleConnection *pc = purple_conversation_get_gc(conv);

    if (!PURPLE_CONNECTION_IS_CONNECTED(pc))
        return 0;

    if (g_strcmp0(purple_plugin_get_id(purple_connection_get_prpl(pc)), PRPL_ID))
        return 0;

    matrix_room_send_typing(conv, (state == PURPLE_TYPING));

    return 20;
}

/**
 * Start the connection to a matrix account
 */
void matrixprpl_login(PurpleAccount *acct)
{
    PurpleConnection *pc = purple_account_get_connection(acct);
    matrix_connection_new(pc);
    matrix_connection_start_login(pc);
    
<<<<<<< HEAD
    purple_signal_connect(purple_conversations_get_handle(), "chat-conversation-typing", 
        acct, PURPLE_CALLBACK(matrixprpl_conv_send_typing), pc);
=======
    pc->flags |= PURPLE_CONNECTION_HTML;
>>>>>>> 4cc8da94
}


/**
 * Called to handle closing the connection to an account
 */
static void matrixprpl_close(PurpleConnection *pc)
{
    matrix_connection_cancel_sync(pc);
    matrix_connection_free(pc);
}


/**
 * Get the list of information we need to add a chat to our buddy list.
 *
 * The first entry is special, and represents the unique "name" by which the
 * chat is identified in the buddy list with purple_blist_find_chat. In our case
 * that is room_id.
 */
static GList *matrixprpl_chat_info(PurpleConnection *gc)
{
    struct proto_chat_entry *pce; /* defined in prpl.h */

    pce = g_new0(struct proto_chat_entry, 1);
    pce->label = _("Room id");
    pce->identifier = PRPL_CHAT_INFO_ROOM_ID;
    pce->required = TRUE;

    return g_list_append(NULL, pce);
}

/* Get the defaults for the chat_info entries */
static GHashTable *matrixprpl_chat_info_defaults(PurpleConnection *gc,
                                          const char *room)
{
    GHashTable *defaults;

    defaults = g_hash_table_new_full(g_str_hash, g_str_equal, NULL, g_free);
    return defaults;
}

/* Get the name of a chat (as passed to serv_got_joined_chat) given the
 * chat_info entries. For us this is the room id so this is easy
 */
static char *matrixprpl_get_chat_name(GHashTable *components)
{
    const char *room = g_hash_table_lookup(components, PRPL_CHAT_INFO_ROOM_ID);
    return g_strdup(room);
}


/**
 * Handle a double-click on a chat in the buddy list, or acceptance of a chat
 * invite: it is expected that we join the chat.
 */
static void matrixprpl_join_chat(PurpleConnection *gc, GHashTable *components)
{
    const char *room = g_hash_table_lookup(components, PRPL_CHAT_INFO_ROOM_ID);
    int chat_id = g_str_hash(room);
    PurpleConversation *conv;
    PurpleConvChat *chat;

    conv = purple_find_chat(gc, chat_id);

    if(!conv) {
        matrix_connection_join_room(gc, room, components);
        return;
    }

    /* already in chat. This happens when the account was disconnected,
     * and has now been asked to reconnect.
     *
     * If we've got this far, chances are that we are correctly joined to
     * the room.
     */
    chat = PURPLE_CONV_CHAT(conv);
    chat->left = FALSE;

    if (!g_slist_find(gc->buddy_chats, conv))
            gc->buddy_chats = g_slist_append(gc->buddy_chats, conv);
    purple_conversation_update(conv, PURPLE_CONV_UPDATE_CHATLEFT);
}


/**
 * Handle refusing a chat invite.
 */
static void matrixprpl_reject_chat(PurpleConnection *gc, GHashTable *components)
{
    const char *room_id = g_hash_table_lookup(components,
            PRPL_CHAT_INFO_ROOM_ID);

    matrix_connection_reject_invite(gc, room_id);
}

static void matrixprpl_chat_invite(PurpleConnection *gc, int id,
        const char *message, const char *who)
{
    PurpleConversation *conv = purple_find_chat(gc, id);
    MatrixConnectionData *conn;
    conn = (MatrixConnectionData *)(conv->account->gc->proto_data);

    matrix_api_invite_user(conn, conv->name, who, NULL, NULL, NULL, NULL);
}

/**
 * handle leaving a chat: notify the server that we are leaving, and
 * (ultimately) free the memory structures associated with it
 */
static void matrixprpl_chat_leave(PurpleConnection *gc, int id) {
    PurpleConversation *conv = purple_find_chat(gc, id);
    purple_debug_info("matrixprpl", "%s is leaving chat room %s\n",
                      gc->account->username, conv->name);

    matrix_room_leave_chat(conv);
}


/**
 * handle sending messages in a chat
 */
static int matrixprpl_chat_send(PurpleConnection *gc, int id,
        const char *message, PurpleMessageFlags flags) {
    PurpleConversation *conv = purple_find_chat(gc, id);
    if(!conv) {
        purple_debug_info("matrixprpl",
                "tried to send message to chat room #%d but couldn't find "
                "chat room", id);
        return -1;
    }

    matrix_room_send_message(conv, message);
    return 0;
}


/**
 * Get the user_id of a user, given their displayname in a room
 *
 * @returns a string, which will be freed by the caller
 */
static char *matrixprpl_get_cb_real_name(PurpleConnection *gc, int id,
        const char *who)
{
    PurpleConversation *conv = purple_find_chat(gc, id);
    gchar *res;
    if(conv == NULL)
        return NULL;
    res = matrix_room_displayname_to_userid(conv, who);
    purple_debug_info("matrixprpl", "%s's real id in %s is %s\n", who,
            conv->name, res);
    return res;
}


/******************************************************************************
 *
 * prpl stuff. see prpl.h for more information.
 */

static PurplePluginProtocolInfo prpl_info =
{
    OPT_PROTO_UNIQUE_CHATNAME | OPT_PROTO_CHAT_TOPIC |
      OPT_PROTO_IM_IMAGE,    /* options */
    NULL,               /* user_splits, initialized in matrixprpl_init() */
    NULL,               /* protocol_options, initialized in matrixprpl_init() */
    {   /* icon_spec, a PurpleBuddyIconSpec */
        "png,jpg,gif",                   /* format */
        0,                               /* min_width */
        0,                               /* min_height */
        128,                             /* max_width */
        128,                             /* max_height */
        10000,                           /* max_filesize */
        PURPLE_ICON_SCALE_DISPLAY,       /* scale_rules */
    },
    matrixprpl_list_icon,                  /* list_icon */
    NULL,                                  /* list_emblem */
    NULL,                                  /* status_text */
    NULL,                                  /* tooltip_text */
    matrixprpl_status_types,               /* status_types */
    NULL,                                  /* blist_node_menu */
    matrixprpl_chat_info,                  /* chat_info */
    matrixprpl_chat_info_defaults,         /* chat_info_defaults */
    matrixprpl_login,                      /* login */
    matrixprpl_close,                      /* close */
    NULL,                                  /* send_im */
    NULL,                                  /* set_info */
    NULL,                                  /* send_typing */
    NULL,                                  /* get_info */
    NULL,                                  /* set_status */
    NULL,                                  /* set_idle */
    NULL,                                  /* change_passwd */
    NULL,                                  /* add_buddy */
    NULL,                                  /* add_buddies */
    NULL,                                  /* remove_buddy */
    NULL,                                  /* remove_buddies */
    NULL,                                  /* add_permit */
    NULL,                                  /* add_deny */
    NULL,                                  /* rem_permit */
    NULL,                                  /* rem_deny */
    NULL,                                  /* set_permit_deny */
    matrixprpl_join_chat,                  /* join_chat */
    matrixprpl_reject_chat,                /* reject_chat */
    matrixprpl_get_chat_name,              /* get_chat_name */
    matrixprpl_chat_invite,                /* chat_invite */
    matrixprpl_chat_leave,                 /* chat_leave */
    NULL,                                  /* chat_whisper */
    matrixprpl_chat_send,                  /* chat_send */
    NULL,                                  /* keepalive */
    NULL,                                  /* register_user */
    NULL,                                  /* get_cb_info */
    NULL,                                  /* get_cb_away */
    NULL,                                  /* alias_buddy */
    NULL,                                  /* group_buddy */
    NULL,                                  /* rename_group */
    NULL,                                  /* buddy_free */
    NULL,                                  /* convo_closed */
    NULL,                                  /* normalize */
    NULL,                                  /* set_buddy_icon */
    NULL,                                  /* remove_group */
    matrixprpl_get_cb_real_name,           /* get_cb_real_name */
    NULL,                                  /* set_chat_topic */
    NULL,                                  /* find_blist_chat */
    NULL,                                  /* roomlist_get_list */
    NULL,                                  /* roomlist_cancel */
    NULL,                                  /* roomlist_expand_category */
    NULL,                                  /* can_receive_file */
    NULL,                                  /* send_file */
    NULL,                                  /* new_xfer */
    NULL,                                  /* offline_message */
    NULL,                                  /* whiteboard_prpl_ops */
    NULL,                                  /* send_raw */
    NULL,                                  /* roomlist_room_serialize */
    NULL,                                  /* unregister_user */
    NULL,                                  /* send_attention */
    NULL,                                  /* get_attention_types */
    sizeof(PurplePluginProtocolInfo),      /* struct_size */
    NULL,                                  /* get_account_text_table */
    NULL,                                  /* initiate_media */
    NULL,                                  /* get_media_caps */
    NULL,                                  /* get_moods */
    NULL,                                  /* set_public_alias */
    NULL,                                  /* get_public_alias */
    NULL,                                  /* add_buddy_with_invite */
    NULL                                   /* add_buddies_with_invite */
};

static void matrixprpl_init(PurplePlugin *plugin)
{
    GList *protocol_options = NULL;

    purple_debug_info("matrixprpl", "starting up\n");

    protocol_options = g_list_append(protocol_options,
            purple_account_option_string_new(
                    _("Home server URL"), PRPL_ACCOUNT_OPT_HOME_SERVER,
                    DEFAULT_HOME_SERVER));
    protocol_options = g_list_append(protocol_options,
            purple_account_option_bool_new(
                    _("On reconnect, skip messages which were received in a "
                      "previous session"),
                    PRPL_ACCOUNT_OPT_SKIP_OLD_MESSAGES, FALSE));

    prpl_info.protocol_options = protocol_options;
}

static void matrixprpl_destroy(PurplePlugin *plugin) {
    purple_debug_info("matrixprpl", "shutting down\n");
}


static PurplePluginInfo info =
{
    PURPLE_PLUGIN_MAGIC,                                     /* magic */
    PURPLE_MAJOR_VERSION,                                    /* major_version */
    PURPLE_MINOR_VERSION,                                    /* minor_version */
    PURPLE_PLUGIN_PROTOCOL,                                  /* type */
    NULL,                                                    /* ui_requirement */
    0,                                                       /* flags */
    NULL,                                                    /* dependencies */
    PURPLE_PRIORITY_DEFAULT,                                 /* priority */
    PRPL_ID,                                                 /* id */
    "Matrix",                                                /* name */
    DISPLAY_VERSION,                                         /* version */
    N_("Matrix Protocol Plugin"),                            /* summary */
    N_("Matrix Protocol Plugin"),                            /* description */
    "Richard van der Hoff <richard@matrix.org>",             /* author */
    MATRIX_WEBSITE,                                          /* homepage */
    NULL,                                                    /* load */
    NULL,                                                    /* unload */
    matrixprpl_destroy,                                      /* destroy */
    NULL,                                                    /* ui_info */
    &prpl_info,                                              /* extra_info */
    NULL,                                                    /* prefs_info */
    NULL,                                                    /* actions */
    NULL,                                                    /* padding... */
    NULL,
    NULL,
    NULL,
};

PURPLE_INIT_PLUGIN(matrix, matrixprpl_init, info);<|MERGE_RESOLUTION|>--- conflicted
+++ resolved
@@ -103,12 +103,10 @@
     matrix_connection_new(pc);
     matrix_connection_start_login(pc);
     
-<<<<<<< HEAD
     purple_signal_connect(purple_conversations_get_handle(), "chat-conversation-typing", 
         acct, PURPLE_CALLBACK(matrixprpl_conv_send_typing), pc);
-=======
+    
     pc->flags |= PURPLE_CONNECTION_HTML;
->>>>>>> 4cc8da94
 }
 
 
