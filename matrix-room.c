--- conflicted
+++ resolved
@@ -26,14 +26,11 @@
 #include <glib/gstdio.h>
 
 /* libpurple */
-<<<<<<< HEAD
 #include <libpurple/connection.h>
 #include <libpurple/debug.h>
-=======
 #include "connection.h"
 #include "roomlist.h"
 #include "debug.h"
->>>>>>> 2e1ba405
 
 #include "libmatrix.h"
 #include "matrix-api.h"
@@ -1500,14 +1497,10 @@
     json_object_unref(content);
 
     purple_conv_chat_write(chat, _get_my_display_name(conv),
-<<<<<<< HEAD
             message_dup, PURPLE_MESSAGE_SEND, g_get_real_time()/1000/1000);
 
     g_free(message_to_send);
     g_free(message_dup);
-}
-=======
-            message, PURPLE_MESSAGE_SEND, g_get_real_time()/1000/1000);
 }
 
 /* ************************************************************************** */
@@ -1609,4 +1602,3 @@
 	
 	return roomlist;
 }
->>>>>>> 2e1ba405
