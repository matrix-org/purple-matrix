/**
 * Handling of rooms within matrix
 *
 * This program is free software; you can redistribute it and/or modify
 * it under the terms of the GNU General Public License as published by
 * the Free Software Foundation; either version 2 of the License, or
 * (at your option) any later version.
 *
 * This program is distributed in the hope that it will be useful,
 * but WITHOUT ANY WARRANTY; without even the implied warranty of
 * MERCHANTABILITY or FITNESS FOR A PARTICULAR PURPOSE.  See the
 * GNU General Public License for more details.
 *
 * You should have received a copy of the GNU General Public License
 * along with this program; if not, write to the Free Software
 * Foundation, Inc., 51 Franklin Street, Fifth Floor, Boston, MA 02111-1301 USA
 */

#include "matrix-room.h"

/* stdlib */
#include <inttypes.h>
#include <string.h>

/* libpurple */
#include "connection.h"
#include "roomlist.h"
#include "debug.h"

#include "libmatrix.h"
#include "matrix-api.h"
#include "matrix-event.h"
#include "matrix-json.h"
#include "matrix-roommembers.h"
#include "matrix-statetable.h"


static gchar *_get_room_name(MatrixConnectionData *conn,
        PurpleConversation *conv);
static const gchar *_get_my_display_name(PurpleConversation *conv);

static MatrixConnectionData *_get_connection_data_from_conversation(
        PurpleConversation *conv)
{
    return conv->account->gc->proto_data;
}

/******************************************************************************
 *
 * conversation data
 */

/*
 * identifiers for purple_conversation_get/set_data
 */

/* a MatrixRoomStateEventTable * - see below */
#define PURPLE_CONV_DATA_STATE "state"

/* a GList of MatrixRoomEvent * */
#define PURPLE_CONV_DATA_EVENT_QUEUE "queue"

/* PurpleUtilFetchUrlData * */
#define PURPLE_CONV_DATA_ACTIVE_SEND "active_send"

/* MatrixRoomMemberTable * - see below */
#define PURPLE_CONV_MEMBER_TABLE "member_table"

/* PURPLE_CONV_FLAG_* */
#define PURPLE_CONV_FLAGS "flags"
#define PURPLE_CONV_FLAG_NEEDS_NAME_UPDATE 0x1

/* Arbitrary limit on the size of an image to receive; should make configurable */
static const size_t purple_max_image_size=250*1024;

/**
 * Get the member table for a room
 */
static MatrixRoomMemberTable *matrix_room_get_member_table(
        PurpleConversation *conv)
{
    return purple_conversation_get_data(conv, PURPLE_CONV_MEMBER_TABLE);
}


/**
 * Get the state table for a room
 */
static MatrixRoomStateEventTable *matrix_room_get_state_table(
        PurpleConversation *conv)
{
    return purple_conversation_get_data(conv, PURPLE_CONV_DATA_STATE);
}


static guint _get_flags(PurpleConversation *conv)
{
    return GPOINTER_TO_UINT(purple_conversation_get_data(conv,
            PURPLE_CONV_FLAGS));
}


static void _set_flags(PurpleConversation *conv, guint flags)
{
    purple_conversation_set_data(conv, PURPLE_CONV_FLAGS,
            GUINT_TO_POINTER(flags));
}


/******************************************************************************
 *
 * room state handling
 */


/**
 * Update the name of the room in the buddy list and the chat window
 *
 * @param conv: conversation info
 */
static void _update_room_alias(PurpleConversation *conv)
{
    gchar *room_name;
    MatrixConnectionData *conn = _get_connection_data_from_conversation(conv);
    PurpleChat *chat;
    guint flags;

    room_name = _get_room_name(conn, conv);

    /* update the buddy list entry */
    chat = purple_blist_find_chat(conv->account, conv->name);
    /* we know there should be a buddy list entry for this room */
    g_assert(chat != NULL);
    purple_blist_alias_chat(chat, room_name);

    /* explicitly update the conversation title. This will tend to happen
     * anyway, but possibly not until the conversation tab is next activated.
     */
    if (strcmp(room_name, purple_conversation_get_title(conv)))
        purple_conversation_set_title(conv, room_name);

    g_free(room_name);

    flags = _get_flags(conv);
    flags &= ~PURPLE_CONV_FLAG_NEEDS_NAME_UPDATE;
    _set_flags(conv, flags);
}


static void _schedule_name_update(PurpleConversation *conv)
{
    guint flags = _get_flags(conv);
    flags |= PURPLE_CONV_FLAG_NEEDS_NAME_UPDATE;
    _set_flags(conv, flags);
    purple_debug_info("matrixprpl", "scheduled deferred room name update\n");
}

/**
 * Called when there is a change to the member list. Tells the MemberTable
 * about it.
 */
static void _on_member_change(PurpleConversation *conv,
        const gchar *member_user_id, MatrixRoomEvent *new_state)
{
    MatrixRoomMemberTable *member_table;

    member_table = matrix_room_get_member_table(conv);

    matrix_roommembers_update_member(member_table, member_user_id,
            new_state->content);
}

/**
 * Called when there is a change to the topic.
 */
static void _on_topic_change(PurpleConversation *conv,
        MatrixRoomEvent *new_state)
{
    PurpleConvChat *chat = PURPLE_CONV_CHAT(conv);
    
    purple_conv_chat_set_topic(chat, new_state->sender,
        matrix_json_object_get_string_member(new_state->content,
            "topic"));
}


/**
 * Called when there is a state update.
 *
 * old_state may be NULL to indicate addition of a state
 * key.
 */
static void _on_state_update(const gchar *event_type,
        const gchar *state_key, MatrixRoomEvent *old_state,
        MatrixRoomEvent *new_state, gpointer user_data)
{
    PurpleConversation *conv = user_data;
    g_assert(new_state != NULL);

    if(strcmp(event_type, "m.room.member") == 0) {
        _on_member_change(conv, state_key, new_state);
        /* we schedule a room name update here regardless of whether we end up
         * changing any members, because even changes to invited members can
         * affect the room name.
         */
        _schedule_name_update(conv);
    }
    else if(strcmp(event_type, "m.room.alias") == 0 ||
            strcmp(event_type, "m.room.canonical_alias") == 0 ||
            strcmp(event_type, "m.room.name") == 0) {
        _schedule_name_update(conv);
    }
    else if(strcmp(event_type, "m.room.topic") == 0) {
        _on_topic_change(conv, new_state);
    }
}

void matrix_room_handle_state_event(struct _PurpleConversation *conv,
        JsonObject *json_event_obj)
{
    MatrixRoomStateEventTable *state_table = matrix_room_get_state_table(conv);
    matrix_statetable_update(state_table, json_event_obj,
            _on_state_update, conv);
}


static gint _compare_member_user_id(const MatrixRoomMember *m,
        const gchar *user_id)
{
    return g_strcmp0(matrix_roommember_get_user_id(m), user_id);
}

/**
 * figure out the best name for a room based on its members list
 *
 * @returns a string which should be freed
 */
static gchar *_get_room_name_from_members(MatrixConnectionData *conn,
        PurpleConversation *conv)
{
    GList *tmp, *members;
    const gchar *member1;
    gchar *res;
    MatrixRoomMemberTable *member_table;

    member_table = matrix_room_get_member_table(conv);
    members = matrix_roommembers_get_active_members(member_table, TRUE);

    /* remove ourselves from the list */
    tmp = g_list_find_custom(members, conn->user_id,
            (GCompareFunc)_compare_member_user_id);
    if(tmp != NULL) {
        members = g_list_delete_link(members, tmp);
    }

    if(members == NULL) {
        /* nobody else here! */
        return NULL;
    }

    member1 = matrix_roommember_get_displayname(members->data);

    if(members->next == NULL) {
        /* one other person */
        res = g_strdup(member1);
    } else if(members->next->next == NULL) {
        /* two other people */
        const gchar *member2 = matrix_roommember_get_displayname(
                members->next->data);
        res = g_strdup_printf(_("%s and %s"), member1, member2);
    } else {
        int nmembers = g_list_length(members);
        res = g_strdup_printf(_("%s and %i others"), member1, nmembers);
    }

    g_list_free(members);
    return res;
}


/**
 * figure out the best name for a room
 *
 * @returns a string which should be freed
 */
static gchar *_get_room_name(MatrixConnectionData *conn,
        PurpleConversation *conv)
{
    MatrixRoomStateEventTable *state_table = matrix_room_get_state_table(conv);
    gchar *res;

    /* first try to pick a name based on the official name / alias */
    res = matrix_statetable_get_room_alias(state_table);
    if (res)
        return res;

    /* look for room members, and pick a name based on that */
    res = _get_room_name_from_members(conn, conv);
    if (res)
        return res;

    /* failing all else, just use the room id */
    return g_strdup(conv -> name);

}

/******************************************************************************
 *
 * event queue handling
 */
static void _send_queued_event(PurpleConversation *conv);

/**
 * Get the state table for a room
 */
static GList *_get_event_queue(PurpleConversation *conv)
{
    return purple_conversation_get_data(conv, PURPLE_CONV_DATA_EVENT_QUEUE);
}

static void _event_send_complete(MatrixConnectionData *account, gpointer user_data,
      JsonNode *json_root,
      const char *raw_body, size_t raw_body_len, const char *content_type)
{
    PurpleConversation *conv = user_data;
    JsonObject *response_object;
    const gchar *event_id;
    GList *event_queue;
    MatrixRoomEvent *event;

    response_object = matrix_json_node_get_object(json_root);
    event_id = matrix_json_object_get_string_member(response_object,
            "event_id");
    purple_debug_info("matrixprpl", "Successfully sent event id %s\n",
            event_id);

    event_queue = _get_event_queue(conv);
    event = event_queue -> data;
    matrix_event_free(event);
    event_queue = g_list_remove(event_queue, event);

    purple_conversation_set_data(conv, PURPLE_CONV_DATA_EVENT_QUEUE,
            event_queue);

    _send_queued_event(conv);
}


/**
 * Unable to send event to homeserver
 */
void _event_send_error(MatrixConnectionData *ma, gpointer user_data,
        const gchar *error_message)
{
    PurpleConversation *conv = user_data;
    matrix_api_error(ma, user_data, error_message);
    purple_conversation_set_data(conv, PURPLE_CONV_DATA_ACTIVE_SEND, NULL);

    /* for now, we leave the message queued. We should consider retrying. */
}

/**
 * homeserver gave non-200 on event send.
 */
void _event_send_bad_response(MatrixConnectionData *ma, gpointer user_data,
        int http_response_code, JsonNode *json_root)
{
    PurpleConversation *conv = user_data;
    matrix_api_bad_response(ma, user_data, http_response_code, json_root);
    purple_conversation_set_data(conv, PURPLE_CONV_DATA_ACTIVE_SEND, NULL);

    /* for now, we leave the message queued. We should consider retrying. */
}

/**************************** Image handling *********************************/
/* Data structure passed from the event hook to the upload completion */
struct SendImageEventData {
    PurpleConversation *conv;
    MatrixRoomEvent *event;
    int imgstore_id;
};

/**
 * Called back by matrix_api_upload_file after the image is uploaded.
 * We get a 'content_uri' identifying the uploaded file, and that's what
 * we put in the event.
 */
static void _image_upload_complete(MatrixConnectionData *ma,
      gpointer user_data, JsonNode *json_root,
      const char *raw_body, size_t raw_body_len, const char *content_type)
{
    MatrixApiRequestData *fetch_data = NULL;
    struct SendImageEventData *sied = user_data;
    JsonObject *response_object = matrix_json_node_get_object(json_root);
    const gchar *content_uri;
    PurpleStoredImage *image = purple_imgstore_find_by_id(sied->imgstore_id);

    content_uri = matrix_json_object_get_string_member(response_object,
            "content_uri");
    if (content_uri == NULL) {
        matrix_api_error(ma, sied->conv,
                "image_upload_complete: no content_uri");
        purple_imgstore_unref(image);
        g_free(sied);
        return;
    }

    json_object_set_string_member(sied->event->content, "url", content_uri);

    fetch_data = matrix_api_send(ma, sied->conv->name, sied->event->event_type,
             sied->event->txn_id, sied->event->content, _event_send_complete,
             _event_send_error, _event_send_bad_response, sied->conv);
    purple_conversation_set_data(sied->conv, PURPLE_CONV_DATA_ACTIVE_SEND,
                    fetch_data);
    purple_imgstore_unref(image);
    g_free(sied);
}

static void _image_upload_bad_response(MatrixConnectionData *ma, gpointer user_data,
            int http_response_code, JsonNode *json_root)
{
    struct SendImageEventData *sied = user_data;
    PurpleStoredImage *image = purple_imgstore_find_by_id(sied->imgstore_id);

    matrix_api_bad_response(ma, sied->conv, http_response_code, json_root);
    purple_imgstore_unref(image);
    purple_conversation_set_data(sied->conv, PURPLE_CONV_DATA_ACTIVE_SEND,
            NULL);
    g_free(sied);
    /* More clear up with the message? */
}

void _image_upload_error(MatrixConnectionData *ma, gpointer user_data,
            const gchar *error_message)
{
    struct SendImageEventData *sied = user_data;
    PurpleStoredImage *image = purple_imgstore_find_by_id(sied->imgstore_id);

    matrix_api_error(ma, sied->conv, error_message);
    purple_imgstore_unref(image);
    purple_conversation_set_data(sied->conv, PURPLE_CONV_DATA_ACTIVE_SEND,
            NULL);
    g_free(sied);
    /* More clear up with the message? */
}

/**
 * Return a mimetype based on some info; this should get replaced
 * with a glib/gio/gcontent_type_guess call if we can include it,
 * all other plugins do this manually.
 */
static const char *type_guess(PurpleStoredImage *image)
{
    /* Copied off the code in libpurple's jabber module */
    const char *ext = purple_imgstore_get_extension(image);

    if (strcmp(ext, "png") == 0) {
      return "image/png";
    } else if (strcmp(ext, "gif") == 0) {
      return "image/gif";
    } else if (strcmp(ext, "jpg") == 0) {
      return "image/jpeg";
    } else if (strcmp(ext, "tif") == 0) {
      return "image/tif";
    } else {
      return "image/x-icon"; /* or something... */
    }
}

/**
 * Check if the declared content-type is an image type we recognise.
 */
static gboolean is_known_image_type(const char *content_type)
{
    return !strcmp(content_type, "image/png") ||
           !strcmp(content_type, "image/jpeg") ||
           !strcmp(content_type, "image/gif") ||
           !strcmp(content_type, "image/tiff");
}

/* Structure hung off the event and used by _send_image_hook */
struct SendImageHookData {
    PurpleConversation *conv;
    int imgstore_id;
};
/**
 * Called back by _send_queued_event for an image.
 */
static void _send_image_hook(MatrixRoomEvent *event, gboolean just_free)
{
    MatrixApiRequestData *fetch_data;
    struct SendImageHookData *sihd = event->hook_data;
    /* Free'd by the callbacks from upload_file */
    struct SendImageEventData *sied = g_new0(struct SendImageEventData, 1);
    PurpleConnection *pc;
    MatrixConnectionData *acct;
    int imgstore_id;
    PurpleStoredImage *image;
    size_t imgsize;
    const char *filename;
    const char *ctype;
    gconstpointer imgdata;

    if (just_free) {
        g_free(event->hook_data);
        return;
    }

    pc = sihd->conv->account->gc;
    acct = purple_connection_get_protocol_data(pc);
    imgstore_id = sihd->imgstore_id;
    image = purple_imgstore_find_by_id(imgstore_id);
    if (!image)
        return;

    imgsize = purple_imgstore_get_size(image);
    filename = purple_imgstore_get_filename(image);
    imgdata = purple_imgstore_get_data(image);
    ctype = type_guess(image);

    purple_debug_info("matrixprpl", "%s: image id %d for %s (type: %s)\n",
            __func__,
            sihd->imgstore_id, filename, ctype);

    sied->conv = sihd->conv;
    sied->imgstore_id = sihd->imgstore_id;
    sied->event = event;
    json_object_set_string_member(event->content, "body", filename);

    fetch_data = matrix_api_upload_file(acct, ctype, imgdata, imgsize,
                           _image_upload_complete,
                           _image_upload_error,
                           _image_upload_bad_response, sied);
    if (fetch_data) {
        purple_conversation_set_data(sied->conv, PURPLE_CONV_DATA_ACTIVE_SEND,
                fetch_data);
    }
}

/* Passed through matrix_api_download_file all the way
 * downto _image_download_complete
 */
struct ReceiveImageData {
    PurpleConversation *conv;
    gint64 timestamp;
    const gchar *room_id;
    const gchar *sender_display_name;
    gchar *original_body;
};

static void _image_download_complete(MatrixConnectionData *ma,
          gpointer user_data, JsonNode *json_root,
          const char *raw_body, size_t raw_body_len, const char *content_type)
{
    struct ReceiveImageData *rid = user_data;
    if (is_known_image_type(content_type)) {
        /* Excellent - something to work with */
        int img_id = purple_imgstore_add_with_id(g_memdup(raw_body, raw_body_len),
                                                 raw_body_len, NULL);
        serv_got_chat_in(rid->conv->account->gc, g_str_hash(rid->room_id), rid->sender_display_name,
                PURPLE_MESSAGE_RECV | PURPLE_MESSAGE_IMAGES,
                g_strdup_printf("<IMG ID=\"%d\">", img_id), rid->timestamp / 1000);
    } else {
        serv_got_chat_in(rid->conv->account->gc, g_str_hash(rid->room_id),
                rid->sender_display_name, PURPLE_MESSAGE_RECV,
                g_strdup_printf("%s (unknown type %s)",
                        rid->original_body, content_type), rid->timestamp / 1000);
    }
    purple_conversation_set_data(rid->conv, PURPLE_CONV_DATA_ACTIVE_SEND,
            NULL);
    g_free(rid->original_body);
    g_free(rid);
}

static void _image_download_bad_response(MatrixConnectionData *ma, gpointer user_data,
                int http_response_code, JsonNode *json_root)
{
    struct ReceiveImageData *rid = user_data;
    gchar *escaped_body = purple_markup_escape_text(rid->original_body, -1);
    serv_got_chat_in(rid->conv->account->gc, g_str_hash(rid->room_id),
            rid->sender_display_name, PURPLE_MESSAGE_RECV,
            g_strdup_printf("%s (failed to download %d)",
                    escaped_body, http_response_code),
                    rid->timestamp / 1000);
    purple_conversation_set_data(rid->conv, PURPLE_CONV_DATA_ACTIVE_SEND,
            NULL);
    g_free(escaped_body);
    g_free(rid->original_body);
    g_free(rid);
}

static void _image_download_error(MatrixConnectionData *ma, gpointer user_data,
                const gchar *error_message)
{
    struct ReceiveImageData *rid = user_data;
    gchar *escaped_body = purple_markup_escape_text(rid->original_body, -1);
    serv_got_chat_in(rid->conv->account->gc, g_str_hash(rid->room_id),
            rid->sender_display_name, PURPLE_MESSAGE_RECV,
            g_strdup_printf("%s (failed to download %s)",
                    escaped_body, error_message), rid->timestamp / 1000);
    purple_conversation_set_data(rid->conv, PURPLE_CONV_DATA_ACTIVE_SEND,
            NULL);
    g_free(escaped_body);
    g_free(rid->original_body);
    g_free(rid);
}


/*
 * Called from matrix_room_handle_timeline_event when it finds an m.image;
 * msg_body has the fallback text,
 * json_content_object has the json for the content sub object
 *
 * Return TRUE if we managed to download the image and everything needed
 *        FALSE if we failed; caller does fallback.
 */
static gboolean _handle_incoming_image(PurpleConversation *conv,
        const gint64 timestamp, const gchar *room_id,
        const gchar *sender_display_name, const gchar *msg_body,
        JsonObject *json_content_object) {
    MatrixConnectionData *conn = _get_connection_data_from_conversation(conv);
    MatrixApiRequestData *fetch_data = NULL;
    struct ReceiveImageData *rid;
    gboolean use_thumb = FALSE;

    const gchar *url;
    JsonObject *json_info_object;

    url = matrix_json_object_get_string_member(json_content_object, "url");
    if (!url) {
        /* That seems odd, oh well, no point in getting upset */
        purple_debug_info("matrixprpl", "failed to get url for m.image");
        return FALSE;
    }

    /* the 'info' member is optional but if we've got it we can check it to early
     * reject the image if it's something that's huge or we don't know the title.
     */
    json_info_object = matrix_json_object_get_object_member(json_content_object,
            "info");
    purple_debug_info("matrixprpl", "%s: %s json_info_object=%p\n", __func__,
            url, json_info_object);
    if (json_info_object) {
        guint64 size;
        const gchar *mime_type;

        /* OK, we've got some (optional) info on the image */
        size = matrix_json_object_get_int_member(json_info_object, "size");
        if (size > purple_max_image_size) {
            use_thumb = TRUE;
        }
        mime_type = matrix_json_object_get_string_member(json_info_object,
                        "mimetype");
        if (mime_type) {
            if (!is_known_image_type(mime_type)) {
                purple_debug_info("matrixprpl", "%s: unknown mimetype %s",
                        __func__, mime_type);
                return FALSE;
            }
        }
        purple_debug_info("matrixprpl", "image info good: %s of %" PRId64,
                          mime_type, size);
    }

    rid = g_new0(struct ReceiveImageData, 1);
    rid->conv = conv;
    rid->timestamp = timestamp;
    rid->sender_display_name = sender_display_name;
    rid->room_id = room_id;
    rid->original_body = g_strdup(msg_body);

    if (!use_thumb) {
            fetch_data = matrix_api_download_file(conn, url,
                    purple_max_image_size,
                    _image_download_complete,
                    _image_download_error,
                    _image_download_bad_response, rid);
    } else {
            /* TODO: Configure the size of thumbnails, and provide
             * a way for the user to get the full image if they want.
             * 640x480 is a good a width as any and reasonably likely to
             * fit in the byte size limit unless someone has a big long
             * tall png.
             */
            fetch_data = matrix_api_download_thumb(conn, url,
                    purple_max_image_size,
                    640, 480, TRUE, /* Scaled */
                    _image_download_complete,
                    _image_download_error,
                    _image_download_bad_response, rid);
    }

    purple_conversation_set_data(conv, PURPLE_CONV_DATA_ACTIVE_SEND,
            fetch_data);

    return fetch_data != NULL;
}

/**
 * send the next queued event, provided the connection isn't shutting down.
 *
 * Updates PURPLE_CONV_DATA_ACTIVE_SEND either way.
 */
static void _send_queued_event(PurpleConversation *conv)
{
    MatrixApiRequestData *fetch_data = NULL;
    MatrixConnectionData *acct;
    MatrixRoomEvent *event;
    PurpleConnection *pc = conv->account->gc;
    GList *queue;

    acct = purple_connection_get_protocol_data(pc);
    queue = _get_event_queue(conv);

    if(queue == NULL) {
        /* nothing else to send */
    } else if(pc -> wants_to_die) {
        /* don't make any more requests if the connection is closing */
        purple_debug_info("matrixprpl", "Not sending new events on dying"
                " connection");
    } else {
        event = queue -> data;
        g_assert(event != NULL);
        if (event->hook)
            return event->hook(event, FALSE);

        purple_debug_info("matrixprpl", "Sending %s with txn id %s\n",
                event->event_type, event->txn_id);

        fetch_data = matrix_api_send(acct, conv->name, event->event_type,
                event->txn_id, event->content, _event_send_complete,
                _event_send_error, _event_send_bad_response, conv);
    }

    purple_conversation_set_data(conv, PURPLE_CONV_DATA_ACTIVE_SEND,
            fetch_data);
}


static void _enqueue_event(PurpleConversation *conv, const gchar *event_type,
        JsonObject *event_content,
        EventSendHook hook, void *hook_data)
{
    MatrixRoomEvent *event;
    GList *event_queue;
    MatrixApiRequestData *active_send;

    event = matrix_event_new(event_type, event_content);
    event->txn_id = g_strdup_printf("%"G_GINT64_FORMAT"%"G_GUINT32_FORMAT,
            g_get_monotonic_time(), g_random_int());
    event->hook = hook;
    event->hook_data = hook_data;

    event_queue = _get_event_queue(conv);
    event_queue = g_list_append(event_queue, event);
    purple_conversation_set_data(conv, PURPLE_CONV_DATA_EVENT_QUEUE,
            event_queue);

    purple_debug_info("matrixprpl", "Enqueued %s with txn id %s\n",
            event_type, event->txn_id);

    active_send = purple_conversation_get_data(conv,
            PURPLE_CONV_DATA_ACTIVE_SEND);
    if(active_send != NULL) {
        purple_debug_info("matrixprpl", "Event send is already in progress\n");
    } else {
        _send_queued_event(conv);
    }
}


/**
 * If there is an event send in progress, cancel it
 */
static void _cancel_event_send(PurpleConversation *conv)
{
    MatrixApiRequestData *active_send = purple_conversation_get_data(conv,
            PURPLE_CONV_DATA_ACTIVE_SEND);

    if(active_send == NULL)
        return;

    purple_debug_info("matrixprpl", "Cancelling event send");
    matrix_api_cancel(active_send);

    g_assert(purple_conversation_get_data(conv, PURPLE_CONV_DATA_ACTIVE_SEND)
            == NULL);
}

/*****************************************************************************/

void matrix_room_handle_timeline_event(PurpleConversation *conv,
       JsonObject *json_event_obj)
{
    const gchar *event_type, *sender_id, *transaction_id;
    gint64 timestamp;
    JsonObject *json_content_obj;
    JsonObject *json_unsigned_obj;
    const gchar *room_id, *msg_body, *msg_type;
    gchar *tmp_body = NULL;
    gchar *escaped_body = NULL;
    PurpleMessageFlags flags;

    const gchar *sender_display_name;
    MatrixRoomMember *sender = NULL;

    room_id = conv->name;

    event_type = matrix_json_object_get_string_member(
            json_event_obj, "type");
    sender_id = matrix_json_object_get_string_member(json_event_obj, "sender");
    timestamp = matrix_json_object_get_int_member(json_event_obj,
                "origin_server_ts");
    json_content_obj = matrix_json_object_get_object_member(
            json_event_obj, "content");

    if(event_type == NULL) {
        purple_debug_warning("matrixprpl", "event missing type field");
        return;
    }

    if(strcmp(event_type, "m.room.message") != 0) {
        purple_debug_info("matrixprpl", "ignoring unknown room event %s\n",
                        event_type);
        return;
    }

    msg_body = matrix_json_object_get_string_member(json_content_obj, "body");
    if(msg_body == NULL) {
        purple_debug_warning("matrixprpl", "no body in message event\n");
        return;
    }

    msg_type = matrix_json_object_get_string_member(json_content_obj, "msgtype");
    if(msg_type == NULL) {
        purple_debug_warning("matrixprpl", "no msgtype in message event\n");
        return;
    }

    json_unsigned_obj = matrix_json_object_get_object_member(json_event_obj,
            "unsigned");
    transaction_id = matrix_json_object_get_string_member(json_unsigned_obj,
            "transaction_id");

    /* if it has a transaction id, it's an echo of a message we sent.
     * We shouldn't really just ignore it, but I'm not sure how to update a sent
     * message.
     */
    if(transaction_id != NULL) {
        purple_debug_info("matrixprpl", "got remote echo %s in %s\n", msg_body,
                room_id);
        return;
    }

    if(sender_id != NULL) {
        MatrixRoomMemberTable *table = matrix_room_get_member_table(conv);
        sender = matrix_roommembers_lookup_member(table, sender_id);
    }
    if (sender != NULL) {
        sender_display_name = matrix_roommember_get_displayname(sender);
    } else {
        sender_display_name = "<unknown>";
    }

    if (!strcmp(msg_type, "m.emote")) {
        tmp_body = g_strdup_printf("/me %s", msg_body);
    } else if (!strcmp(msg_type, "m.image")) {
        if (_handle_incoming_image(conv, timestamp, room_id, sender_display_name,
                    msg_body, json_content_obj)) {
            return;
        }
        /* Fall through - we couldn't get the image, treat as text */
    }
    flags = PURPLE_MESSAGE_RECV;

    if (purple_strequal(matrix_json_object_get_string_member(json_content_obj, "format"), "org.matrix.custom.html")) {
        escaped_body = g_strdup(matrix_json_object_get_string_member(json_content_obj, "formatted_body"));
    } else {
        escaped_body = purple_markup_escape_text(tmp_body ? tmp_body : msg_body, -1);
    }
    g_free(tmp_body);
    purple_debug_info("matrixprpl", "got message from %s in %s\n", sender_id,
            room_id);
    serv_got_chat_in(conv->account->gc, g_str_hash(room_id),
            sender_display_name, flags, escaped_body, timestamp / 1000);
    g_free(escaped_body);
}


PurpleConversation *matrix_room_create_conversation(
        PurpleConnection *pc, const gchar *room_id)
{
    PurpleConversation *conv;
    MatrixRoomStateEventTable *state_table;
    MatrixRoomMemberTable *member_table;

    purple_debug_info("matrixprpl", "New room %s\n", room_id);

    /* tell purple we have joined this chat */
    conv = serv_got_joined_chat(pc, g_str_hash(room_id), room_id);

    /* set our data on it */
    state_table = matrix_statetable_new();
    member_table = matrix_roommembers_new_table();
    purple_conversation_set_data(conv, PURPLE_CONV_DATA_EVENT_QUEUE, NULL);
    purple_conversation_set_data(conv, PURPLE_CONV_DATA_ACTIVE_SEND, NULL);
    purple_conversation_set_data(conv, PURPLE_CONV_DATA_STATE, state_table);
    purple_conversation_set_data(conv, PURPLE_CONV_MEMBER_TABLE,
            member_table);

    return conv;
}


/**
 * Leave a chat: notify the server that we are leaving, and (ultimately)
 * free the memory structures
 */
void matrix_room_leave_chat(PurpleConversation *conv)
{
    MatrixConnectionData *conn;
    MatrixRoomStateEventTable *state_table;
    GList *event_queue;
    MatrixRoomMemberTable *member_table;

    conn = _get_connection_data_from_conversation(conv);

    _cancel_event_send(conv);
    matrix_api_leave_room(conn, conv->name, NULL, NULL, NULL, NULL);

    /* At this point, we have no confirmation that the 'leave' request will
     * be successful (nor that it has even started), so it's questionable
     * whether we can/should actually free all of the room state.
     *
     * On the other hand, we don't have any mechanism for telling purple that
     * we haven't really left the room, and if the leave request does fail,
     * we'll set the error flag on the connection, which will eventually
     * result in pidgin flagging the connection as failed; things will
     * hopefully then get resynced when the user reconnects.
     */

    state_table = matrix_room_get_state_table(conv);
    matrix_statetable_destroy(state_table);
    purple_conversation_set_data(conv, PURPLE_CONV_DATA_STATE, NULL);

    member_table = matrix_room_get_member_table(conv);
    matrix_roommembers_free_table(member_table);
    purple_conversation_set_data(conv, PURPLE_CONV_MEMBER_TABLE, NULL);

    event_queue = _get_event_queue(conv);
    if(event_queue != NULL) {
        g_list_free_full(event_queue, (GDestroyNotify)matrix_event_free);
        purple_conversation_set_data(conv, PURPLE_CONV_DATA_EVENT_QUEUE, NULL);
    }
}


/* *****************************************************************************
 *
 * Tracking of member additions/removals.
 *
 * We don't tell libpurple about new arrivals immediately, because that is
 * inefficient and takes ages on a big room like Matrix HQ. Instead, the
 * MatrixRoomMemberTable builds up a list of changes, and we then go through
 * those changes after processing all of the state changes in a /sync.
 *
 * This introduces a complexity in that we need to track what we've told purple
 * the displayname of the user is (for instance, member1 leaves a channel,
 * meaning that there is no longer a clash of displaynames, so member2
 * can be renamed: we need to know what we previously told libpurple member2 was
 * called). We do this by setting the member's opaque data to the name we gave
 * to libpurple.
 */


static void _on_member_deleted(MatrixRoomMember *member)
{
    gchar *displayname = matrix_roommember_get_opaque_data(member);
    g_free(displayname);
    matrix_roommember_set_opaque_data(member, NULL, NULL);
}


/**
 * Tell libpurple about newly-arrived members
 */
static void _handle_new_members(PurpleConversation *conv,
        gboolean announce_arrivals)
{
    PurpleConvChat *chat = PURPLE_CONV_CHAT(conv);
    MatrixRoomMemberTable *table = matrix_room_get_member_table(conv);
    GList *names = NULL, *flags = NULL;
    GSList *members;

    members = matrix_roommembers_get_new_members(table);
    while(members != NULL) {
        MatrixRoomMember *member = members->data;
        const gchar *displayname;
        GSList *tmp;

        displayname = matrix_roommember_get_opaque_data(member);
        g_assert(displayname == NULL);

        displayname = matrix_roommember_get_displayname(member);
        matrix_roommember_set_opaque_data(member, g_strdup(displayname),
                _on_member_deleted);

        names = g_list_prepend(names, (gpointer)displayname);
        flags = g_list_prepend(flags, GINT_TO_POINTER(0));

        tmp = members;
        members = members->next;
        g_slist_free_1(tmp);
    }

    if(names) {
        purple_conv_chat_add_users(chat, names, NULL, flags, announce_arrivals);
        g_list_free(names);
        g_list_free(flags);
    }
}


/**
 * Tell libpurple about renamed members
 */
void _handle_renamed_members(PurpleConversation *conv)
{
    PurpleConvChat *chat = PURPLE_CONV_CHAT(conv);
    MatrixRoomMemberTable *table = matrix_room_get_member_table(conv);
    GSList *members;

    members = matrix_roommembers_get_renamed_members(table);
    while(members != NULL) {
        MatrixRoomMember *member = members->data;
        gchar *current_displayname;
        const gchar *new_displayname;
        GSList *tmp;

        current_displayname = matrix_roommember_get_opaque_data(member);
        g_assert(current_displayname != NULL);

        new_displayname = matrix_roommember_get_displayname(member);

        purple_conv_chat_rename_user(chat, current_displayname,
                new_displayname);

        matrix_roommember_set_opaque_data(member, g_strdup(new_displayname),
                _on_member_deleted);
        g_free(current_displayname);

        tmp = members;
        members = members->next;
        g_slist_free_1(tmp);
    }
}


/**
 * Tell libpurple about departed members
 */
void _handle_left_members(PurpleConversation *conv)
{
    PurpleConvChat *chat = PURPLE_CONV_CHAT(conv);
    MatrixRoomMemberTable *table = matrix_room_get_member_table(conv);
    GSList *members;

    members = matrix_roommembers_get_left_members(table);
    while(members != NULL) {
        MatrixRoomMember *member = members->data;
        gchar *current_displayname;
        GSList *tmp;

        current_displayname = matrix_roommember_get_opaque_data(member);
        g_assert(current_displayname != NULL);
        purple_conv_chat_remove_user(chat, current_displayname, NULL);

        g_free(current_displayname);
        matrix_roommember_set_opaque_data(member, NULL, NULL);

        tmp = members;
        members = members->next;
        g_slist_free_1(tmp);
    }
}


static void _update_user_list(PurpleConversation *conv,
        gboolean announce_arrivals)
{
    _handle_new_members(conv, announce_arrivals);
    _handle_renamed_members(conv);
    _handle_left_members(conv);
}



/**
 * Get the userid of a member of a room, given their displayname
 *
 * @returns a string, which will be freed by the caller, or null if not known
 */
gchar *matrix_room_displayname_to_userid(struct _PurpleConversation *conv,
        const gchar *who)
{
    /* TODO: make this more efficient */
    MatrixRoomMemberTable *table = matrix_room_get_member_table(conv);
    GList *members, *ptr;
    gchar *result = NULL;

    members = matrix_roommembers_get_active_members(table, TRUE);

    for(ptr = members; ptr != NULL; ptr = ptr->next) {
        MatrixRoomMember *member = ptr->data;
        const gchar *displayname = matrix_roommember_get_opaque_data(member);
        if(g_strcmp0(displayname, who) == 0) {
            result = g_strdup(matrix_roommember_get_user_id(member));
            break;
        }
    }

    g_list_free(members);
    return result;
}

/* ************************************************************************** */

void matrix_room_complete_state_update(PurpleConversation *conv,
        gboolean announce_arrivals)
{
    _update_user_list(conv, announce_arrivals);
    if(_get_flags(conv) & PURPLE_CONV_FLAG_NEEDS_NAME_UPDATE)
        _update_room_alias(conv);
}


static const gchar *_get_my_display_name(PurpleConversation *conv)
{
    MatrixConnectionData *conn = _get_connection_data_from_conversation(conv);
    MatrixRoomMemberTable *member_table =
            matrix_room_get_member_table(conv);
    MatrixRoomMember *me;

    me = matrix_roommembers_lookup_member(member_table, conn->user_id);
    if(me == NULL)
        return NULL;
    else
        return matrix_roommember_get_displayname(me);
}

/**
 * Send an image message in a room
 */
void matrix_room_send_image(PurpleConversation *conv, int imgstore_id,
        const gchar *message)
{
    JsonObject *content;
    struct SendImageHookData *sihd;

    if (!imgstore_id)
        return;
    /* This is the hook_data on the event, it gets free'd by the event
     * code when the event is free'd
     */
    sihd = g_new0(struct SendImageHookData, 1);

    /* We can't send this event until we've uploaded the image because
     * the event contents including the file ID that we get back from
     * the upload process.
     * Our hook gets called back when we're ready to send the event,
     * then we do the upload.
     */
    content = json_object_new();
    json_object_set_string_member(content, "msgtype", "m.image");

    sihd->imgstore_id = imgstore_id;
    sihd->conv = conv;
    purple_debug_info("matrixprpl", "%s: image id=%d\n", __func__, imgstore_id);
    _enqueue_event(conv, "m.room.message", content, _send_image_hook, sihd);
    json_object_unref(content);
    purple_conv_chat_write(PURPLE_CONV_CHAT(conv), _get_my_display_name(conv),
            message, PURPLE_MESSAGE_SEND | PURPLE_MESSAGE_IMAGES,
            g_get_real_time()/1000/1000);
}

/**
 * Send a message in a room
 */
void matrix_room_send_message(PurpleConversation *conv, const gchar *message)
{
    JsonObject *content;
    PurpleConvChat *chat = PURPLE_CONV_CHAT(conv);
    const char *type_string = "m.text";
    const char *image_start, *image_end;
    gchar *message_to_send, *message_dup;
    GData *image_attribs;

    /* Matrix doesn't have messages that have both images and text in, so
     * we have to split this message if it has an image.
     */
    if (purple_markup_find_tag("img", message,
                               &image_start,
                               &image_end,
                               &image_attribs)) {
        int imgstore_id = atoi(g_datalist_get_data(&image_attribs, "id"));
        gchar *image_message;
        purple_imgstore_ref_by_id(imgstore_id);

        if (image_start != message) {
            gchar *prefix = g_strndup(message, image_start - message);
            matrix_room_send_message(conv, prefix);
            g_free(prefix);
        }

        image_message = g_strndup(image_start, 1+(image_end-image_start));
        matrix_room_send_image(conv, imgstore_id, image_message);
        g_datalist_clear(&image_attribs);
        g_free(image_message);

        /* Anything after the image? */
        if (image_end[1]) {
            matrix_room_send_message(conv, image_end + 1);
        }
        return;
    }

    /* Matrix messages are JSON-encoded, so there's no need to HTML/XML-
     * escape the message body. Matrix clients don't unescape the bodies
     * either, so they end up seeing &quot; instead of "
     */
    message_dup = g_strdup(message);
    message_to_send = purple_markup_strip_html(message_dup);

    if (purple_message_meify(message_to_send, -1)) {
        type_string = "m.emote";
        purple_message_meify(message_dup, -1);
    }

    content = json_object_new();
    json_object_set_string_member(content, "msgtype", type_string);
    json_object_set_string_member(content, "body", message_to_send);
    json_object_set_string_member(content, "formatted_body", message_dup);
    json_object_set_string_member(content, "format", "org.matrix.custom.html");

    _enqueue_event(conv, "m.room.message", content, NULL, NULL);
    json_object_unref(content);

    purple_conv_chat_write(chat, _get_my_display_name(conv),
<<<<<<< HEAD
            message_dup, PURPLE_MESSAGE_SEND, g_get_real_time()/1000/1000);

    g_free(message_to_send);
    g_free(message_dup);
}
=======
            message, PURPLE_MESSAGE_SEND, g_get_real_time()/1000/1000);
}

/* ************************************************************************** */



static void _roomlist_parse_chunk(JsonArray *chunk_array, guint chunk_idx,
        JsonNode *chunk, gpointer user_data)
{
	PurpleRoomlist *roomlist = user_data;
	PurpleRoomlistRoom *room;
    JsonObject *chunk_obj;
	const gchar *room_id;
	GString *aliases_str;
	JsonArray *aliases;
	gint index, length;
	gint num_joined_members;

    chunk_obj = matrix_json_node_get_object(chunk);
	if (chunk_obj == NULL) {
		return;
	}
	
	room_id = matrix_json_object_get_string_member(chunk_obj, "room_id");
	room = purple_roomlist_room_new(PURPLE_ROOMLIST_ROOMTYPE_ROOM, room_id, NULL);
	
	purple_roomlist_room_add_field(roomlist, room, room_id);
	
	aliases = matrix_json_object_get_array_member(chunk_obj, "aliases");
	if (aliases != NULL) {
		aliases_str = g_string_new(NULL);
		length = json_array_get_length(aliases);
		for(index = 0; index < length; index++) {
			const gchar *alias = json_array_get_string_element(aliases, index);
			if (index > 0) {
				aliases_str = g_string_append(aliases_str, ", ");
			}
			aliases_str = g_string_append(aliases_str, alias);
		}
	}
	purple_roomlist_room_add_field(roomlist, room, aliases_str->str);
	g_string_free(aliases_str, TRUE);
	
	num_joined_members = matrix_json_object_get_int_member(chunk_obj, "num_joined_members");
	purple_roomlist_room_add_field(roomlist, room, GINT_TO_POINTER(num_joined_members));
	
	purple_roomlist_room_add_field(roomlist, room, matrix_json_object_get_string_member(chunk_obj, "name"));
	purple_roomlist_room_add_field(roomlist, room, matrix_json_object_get_string_member(chunk_obj, "topic"));
	
	purple_roomlist_room_add(roomlist, room);
}

static void _roomlist_got_list(MatrixConnectionData *conn,
        gpointer user_data, JsonNode *json_root)
{
	PurpleRoomlist *roomlist = user_data;
	JsonObject *rooms;
	JsonArray *chunk_array;
	
	if (json_root == NULL)
		return;
	rooms = matrix_json_node_get_object(json_root);
	chunk_array = matrix_json_object_get_array_member(rooms, "chunk");
	
    json_array_foreach_element(chunk_array, _roomlist_parse_chunk, roomlist);
	
	purple_roomlist_set_in_progress(roomlist, FALSE);
}

PurpleRoomlist *matrixprpl_roomlist_get_list(PurpleConnection *pc)
{
    MatrixConnectionData *conn;
	PurpleRoomlist *roomlist;
	GList *fields = NULL;
	PurpleRoomlistField *f;
	
    conn = purple_connection_get_protocol_data(pc);
	roomlist = purple_roomlist_new(purple_connection_get_account(pc));

	f = purple_roomlist_field_new(PURPLE_ROOMLIST_FIELD_STRING, _("ID"), PRPL_CHAT_INFO_ROOM_ID, TRUE);
	fields = g_list_append(fields, f);

	f = purple_roomlist_field_new(PURPLE_ROOMLIST_FIELD_STRING, _("Aliases"), "aliases", FALSE);
	fields = g_list_append(fields, f);

	f = purple_roomlist_field_new(PURPLE_ROOMLIST_FIELD_INT, _("Users"), "num_joined_members", FALSE);
	fields = g_list_append(fields, f);

	f = purple_roomlist_field_new(PURPLE_ROOMLIST_FIELD_STRING, _("Name"), "name", FALSE);
	fields = g_list_append(fields, f);

	f = purple_roomlist_field_new(PURPLE_ROOMLIST_FIELD_STRING, _("Topic"), "topic", FALSE);
	fields = g_list_append(fields, f);

	purple_roomlist_set_fields(roomlist, fields);
	purple_roomlist_set_in_progress(roomlist, TRUE);
	
	matrix_api_get_public_rooms(conn, _roomlist_got_list, NULL, NULL, roomlist);
	
	return roomlist;
}
>>>>>>> 49d58130
<|MERGE_RESOLUTION|>--- conflicted
+++ resolved
@@ -1246,14 +1246,10 @@
     json_object_unref(content);
 
     purple_conv_chat_write(chat, _get_my_display_name(conv),
-<<<<<<< HEAD
             message_dup, PURPLE_MESSAGE_SEND, g_get_real_time()/1000/1000);
 
     g_free(message_to_send);
     g_free(message_dup);
-}
-=======
-            message, PURPLE_MESSAGE_SEND, g_get_real_time()/1000/1000);
 }
 
 /* ************************************************************************** */
@@ -1355,4 +1351,3 @@
 	
 	return roomlist;
 }
->>>>>>> 49d58130
